/*
 * LinuxUserInfoFunctions.h - declaration of LinuxUserInfoFunctions class
 *
 * Copyright (c) 2017 Tobias Junghans <tobydox@users.sf.net>
 *
 * This file is part of Veyon - http://veyon.io
 *
 * This program is free software; you can redistribute it and/or
 * modify it under the terms of the GNU General Public
 * License as published by the Free Software Foundation; either
 * version 2 of the License, or (at your option) any later version.
 *
 * This program is distributed in the hope that it will be useful,
 * but WITHOUT ANY WARRANTY; without even the implied warranty of
 * MERCHANTABILITY or FITNESS FOR A PARTICULAR PURPOSE.  See the GNU
 * General Public License for more details.
 *
 * You should have received a copy of the GNU General Public
 * License along with this program (see COPYING); if not, write to the
 * Free Software Foundation, Inc., 59 Temple Place - Suite 330,
 * Boston, MA 02111-1307, USA.
 *
 */

#ifndef LINUX_USER_INFO_FUNCTIONS_H
#define LINUX_USER_INFO_FUNCTIONS_H

#include "PlatformUserInfoFunctions.h"

// clazy:excludeall=copyable-polymorphic

class LinuxUserInfoFunctions : public PlatformUserInfoFunctions
{
public:
<<<<<<< HEAD
	QString fullName( const QString& username ) override;

	QStringList userGroups() override;
	QStringList groupsOfUser( const QString& username ) override;
=======
	QStringList userGroups( bool queryDomainGroups ) override;
	QStringList groupsOfUser( const QString& username, bool queryDomainGroups ) override;
>>>>>>> a905a33c

	QString loggedOnUser() override;
	QStringList loggedOnUsers() override;

private:
	enum {
		WhoProcessTimeout = 3000
	};
};

#endif // LINUX_USER_INFO_FUNCTIONS_H<|MERGE_RESOLUTION|>--- conflicted
+++ resolved
@@ -32,15 +32,10 @@
 class LinuxUserInfoFunctions : public PlatformUserInfoFunctions
 {
 public:
-<<<<<<< HEAD
 	QString fullName( const QString& username ) override;
 
-	QStringList userGroups() override;
-	QStringList groupsOfUser( const QString& username ) override;
-=======
 	QStringList userGroups( bool queryDomainGroups ) override;
 	QStringList groupsOfUser( const QString& username, bool queryDomainGroups ) override;
->>>>>>> a905a33c
 
 	QString loggedOnUser() override;
 	QStringList loggedOnUsers() override;
